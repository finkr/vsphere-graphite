--- conflicted
+++ resolved
@@ -111,16 +111,9 @@
 
 // Init : initialize vcenter
 func (vcenter *VCenter) Init(metrics []*Metric) {
-<<<<<<< HEAD
-
-	// prepare vcname
 	vcName := strings.Split(vcenter.Hostname, ".")[0]
 
 	log.Printf("vcenter %s: initializing\n", vcName)
-=======
-	log.Printf("Initializing vCenter %s\n", vcenter.Hostname)
-
->>>>>>> 142f9059
 	// connect to vcenter
 	ctx, cancel := context.WithCancel(context.Background())
 	defer cancel()
@@ -451,14 +444,12 @@
 	for _, query := range queries {
 		metriccount = metriccount + len(query.MetricId)
 	}
-<<<<<<< HEAD
-	log.Printf("vcenter %s: issuing %d queries requesting %d metrics.\n", vcName, querycount, metriccount)
-=======
+
 	expCounters := math.Ceil(float64(metriccount) * INSTANCERATIO)
-	log.Println("Queries generated:")
-	log.Printf("%d queries to vcenter %s\n", querycount, vcName)
-	log.Printf("%d total metricIds from vcenter %s\n", metriccount, vcName)
-	log.Printf("%g total counter from vcenter %s (accounting for %g instances ratio)", expCounters, vcName, INSTANCERATIO)
+  log.Printf("vcenter %s: queries generated", vcName)
+  log.Printf("vcenter %s: %d queries\n", vcName, querycount)
+  log.Printf("vcenter %s: %d total metricIds\n", vcName, metriccount)
+  log.Printf("vcenter %s: %g total counter (accounting for %g instances ratio)\n", vcName, expCounters, INSTANCERATIO)
 
 	// separate in batches of queries if to avoid 500000 returend perf limit
 	batches := math.Ceil(expCounters / VCENTERRESULTLIMIT)
@@ -494,191 +485,13 @@
 	//wait fot the waitgroup
 	querieswaitgroup.Wait()
 
-	/* ****
-	   /* Replace by go func version
-	   /* ****
-
-	   	// Query the performances
-	   	perfreq := types.QueryPerf{This: *client.ServiceContent.PerfManager, QuerySpec: queries}
-	   	perfres, err := methods.QueryPerf(ctx, client.RoundTripper, &perfreq)
-	   	if err != nil {
-	   		log.Println("Could not request perfs from vcenter: " + vcName)
-	   		log.Println("Error: ", err)
-	   		return
-	   	}
-
-	   	// Get the result
-	   	returncount := len(perfres.Returnval)
-	   	if returncount == 0 {
-	   		log.Println("No result returned by queries.")
-	   	}
-	   	// create an array to store vm to folder path resolution
-	   	valuescount := 0
-
-	   	for _, base := range perfres.Returnval {
-	   		pem := base.(*types.PerfEntityMetric)
-	   		// name checks the name of the object
-	   		name := cache.FindString(vcName, "names", pem.Entity.Value)
-	   		name = strings.ToLower(strings.Replace(name, domain, "", -1))
-	   		if replacepoint {
-	   			name = strings.Replace(name, ".", "_", -1)
-	   		}
-	   		//find datastore
-	   		datastore := cache.FindNames(vcName, "datastores", pem.Entity.Value)
-	   		//find host and cluster
-	   		vmhost, cluster := cache.FindHostAndCluster(vcName, pem.Entity.Value)
-	   		vmhost = strings.Replace(vmhost, domain, "", -1)
-	   		//find network
-	   		network := cache.FindNames(vcName, "networks", pem.Entity.Value)
-	   		//find resource pool path
-	   		resourcepool := cache.FindName(vcName, "poolpaths", pem.Entity.Value)
-	   		//find folder path
-	   		paths := []string{}
-	   		if strings.HasPrefix(pem.Entity.Value, "vm-") {
-	   			current := cache.GetString(vcName, "parents", pem.Entity.Value)
-	   			for {
-	   				if current == nil {
-	   					break
-	   				}
-	   				if !(strings.HasPrefix(*current, "folder-") || strings.HasPrefix(*current, "group-")) {
-	   					break
-	   				}
-	   				foldername := cache.GetString(vcName, "names", *current)
-	   				if foldername == nil {
-	   					log.Println("Folder name not found for " + *current)
-	   					break
-	   				}
-	   				if *foldername == "vm" {
-	   					break
-	   				}
-	   				paths = append(paths, *foldername)
-	   				current = cache.GetString(vcName, "parents", *current)
-	   			}
-	   		}
-	   		utils.Reverse(paths)
-	   		folderpath := strings.Join(paths, "/")
-	   		//find tags
-	   		vitags := cache.FindTags(vcName, pem.Entity.Value)
-	   		if len(pem.Value) == 0 {
-	   			log.Println("No values returned in query!")
-	   		}
-	   		objType := strings.ToLower(pem.Entity.Type)
-	   		timeStamp := endTime.Unix()
-	   		// replace point in vcname
-	   		rvcname := vcName
-	   		if replacepoint {
-	   			rvcname = strings.Replace(rvcname, ".", "_", -1)
-	   		}
-	   		// prepare basic informaitons of point
-	   		point := backend.Point{
-	   			VCenter:      rvcname,
-	   			ObjectType:   objType,
-	   			ObjectName:   name,
-	   			Datastore:    datastore,
-	   			ESXi:         vmhost,
-	   			Cluster:      cluster,
-	   			Network:      network,
-	   			ResourcePool: resourcepool,
-	   			Folder:       folderpath,
-	   			ViTags:       vitags,
-	   			Timestamp:    timeStamp,
-	   		}
-	   		//send disk infos
-	   		diskInfos := cache.GetDiskInfos(vcName, "disks", pem.Entity.Value)
-	   		if diskInfos != nil {
-	   			for _, diskInfo := range *diskInfos {
-	   				// skip if no capacity
-	   				if diskInfo.Capacity == 0 {
-	   					continue
-	   				}
-	   				// format disk path
-	   				diskPath := strings.Replace(diskInfo.DiskPath, "\\", "/", -1)
-	   				// send free space
-	   				point.Group = "guestdisk"
-	   				point.Counter = "freespace"
-	   				point.Instance = diskPath
-	   				point.Rollup = "latest"
-	   				point.Value = diskInfo.FreeSpace
-	   				*channel <- point
-	   				// send capacity
-	   				point.Group = "guestdisk"
-	   				point.Counter = "capacity"
-	   				point.Instance = diskPath
-	   				point.Rollup = "latest"
-	   				point.Value = diskInfo.Capacity
-	   				*channel <- point
-	   				// send usage %
-	   				point.Group = "guestdisk"
-	   				point.Counter = "usage"
-	   				point.Instance = diskPath
-	   				point.Rollup = "latest"
-	   				point.Value = int64(10000 * (1 - (float64(diskInfo.FreeSpace) / float64(diskInfo.Capacity))))
-	   				*channel <- point
-	   			}
-	   		}
-	   		// send numcpu infos
-	   		numcpu := cache.GetInt32(vcName, "cpus", pem.Entity.Value)
-	   		if numcpu != nil {
-	   			point.Group = "cpu"
-	   			point.Counter = "count"
-	   			point.Instance = ""
-	   			point.Rollup = "latest"
-	   			point.Value = int64(*numcpu)
-	   			*channel <- point
-	   		}
-	   		// send numcpu infos
-	   		memorysizemb := cache.GetInt32(vcName, "memories", pem.Entity.Value)
-	   		if memorysizemb != nil {
-	   			point.Group = "mem"
-	   			point.Counter = "sizemb"
-	   			point.Instance = ""
-	   			point.Rollup = "latest"
-	   			point.Value = int64(*memorysizemb)
-	   			*channel <- point
-	   		}
-	   		valuescount = valuescount + len(pem.Value)
-	   		for _, baseserie := range pem.Value {
-	   			serie := baseserie.(*types.PerfMetricIntSeries)
-	   			metricName := cache.FindMetricName(vcName, serie.Id.CounterId)
-	   			metricName = strings.ToLower(metricName)
-	   			metricparts := strings.Split(metricName, ".")
-	   			point.Group, point.Counter, point.Rollup = metricparts[0], metricparts[1], metricparts[2]
-	   			point.Instance = serie.Id.Instance
-	   			if len(point.Instance) > 0 && point.Group == "datastore" {
-	   				newDatastore := cache.GetString(vcName, "datastoreids", point.Instance)
-	   				if newDatastore != nil {
-	   					point.Datastore = []string{*newDatastore}
-	   				} else {
-	   					point.Datastore = []string{}
-	   				}
-	   			}
-	   			var value int64 = -1
-	   			switch {
-	   			case strings.HasSuffix(metricName, ".average"):
-	   				value = utils.Average(serie.Value...)
-	   			case strings.HasSuffix(metricName, ".maximum"):
-	   				value = utils.Max(serie.Value...)
-	   			case strings.HasSuffix(metricName, ".minimum"):
-	   				value = utils.Min(serie.Value...)
-	   			case strings.HasSuffix(metricName, ".latest"):
-	   				value = serie.Value[len(serie.Value)-1]
-	   			case strings.HasSuffix(metricName, ".summation"):
-	   				value = utils.Sum(serie.Value...)
-	   			}
-	   			point.Value = value
-	   			*channel <- point
-	   		}
-	   	}
-	   	log.Println("Got " + strconv.Itoa(returncount) + " results from " + vcenter.Hostname + " with " + strconv.Itoa(valuescount) + " values")
-	*/
 }
 
 // ExecuteQueries : Query a vcenter for performances
 func ExecuteQueries(ctx context.Context, id int, r soap.RoundTripper, cache *Cache, queryperf *types.QueryPerf, timeStamp int64, replacepoint bool, domain string, vcName string, channel *chan backend.Point, wg *sync.WaitGroup) {
 
 	// Starting informations
-	log.Printf("Thread %d requesting %d metrics\n", id, len(queryperf.QuerySpec))
->>>>>>> 142f9059
+  log.Printf("vcenter %s thread %d: requesting %d metrics\n", vcName, id, len(queryperf.QuerySpec))
 
 	// Query the performances
 	perfres, err := methods.QueryPerf(ctx, r, queryperf)
@@ -688,137 +501,25 @@
 
 	// Check the result
 	if err != nil {
-<<<<<<< HEAD
-		log.Printf("vcenter %s: could not request perfs - %s\n", vcName, err)
-=======
-		log.Printf("Thread %d Could not request perfs from vcenter: %s\n", id, vcName)
-		log.Println("Error: ", err)
->>>>>>> 142f9059
+		log.Printf("vcenter %s thread %d: could not request perfs - %s\n", vcName, id, err)
 		return
 	}
 
 	// Get the result
 	returncount := len(perfres.Returnval)
 	if returncount == 0 {
-<<<<<<< HEAD
-		log.Printf("vcenter %s: no result returned by queries\n", vcName)
-		return
-	}
-	log.Printf("vcenter %s: retuned %d metrics\n", vcName, returncount)
+		log.Printf("vcenter %s thread %d: no result returned by queries\n", vcName, id)
+		return
+	}
+	log.Printf("vcenter %s thread %d: retuned %d metrics\n", vcName, id, returncount)
 
 	// create an array to store vm to folder path resolution
 	valuescount := 0
 	cache.Purge(vcName, "folders")
-=======
-		log.Printf("Thread %d has no result returned by queries\n", id)
-		return
-	}
-	log.Printf("Thread %d returned %d metrics\n", id, returncount)
->>>>>>> 142f9059
 
 	// Parse results
 	// no need to wait here because this is only processing (no connection to vcenter needed)
 	for _, base := range perfres.Returnval {
-<<<<<<< HEAD
-		pem := base.(*types.PerfEntityMetric)
-		// name checks the name of the object
-		name := cache.FindString(vcName, "names", pem.Entity.Value)
-		name = strings.ToLower(strings.Replace(name, domain, "", -1))
-		if replacepoint {
-			name = strings.Replace(name, ".", "_", -1)
-		}
-		//find datastore
-		datastore := cache.FindNames(vcName, "datastores", pem.Entity.Value)
-		//find host and cluster
-		vmhost, cluster := cache.FindHostAndCluster(vcName, pem.Entity.Value)
-		vmhost = strings.Replace(vmhost, domain, "", -1)
-		//find network
-		network := cache.FindNames(vcName, "networks", pem.Entity.Value)
-		//find resource pool path
-		resourcepool := cache.FindName(vcName, "poolpaths", pem.Entity.Value)
-		//find folder path
-		paths := []string{}
-		if strings.HasPrefix(pem.Entity.Value, "vm-") {
-			current := cache.GetString(vcName, "parents", pem.Entity.Value)
-			for {
-				if current == nil {
-					break
-				}
-				if !(strings.HasPrefix(*current, "folder-") || strings.HasPrefix(*current, "group-")) {
-					break
-				}
-				foldername := cache.GetString(vcName, "names", *current)
-				if foldername == nil {
-					log.Printf("vcenter %s: folder name not found for %s\n", vcName, *current)
-					break
-				}
-				if *foldername == "vm" {
-					break
-				}
-				paths = append(paths, *foldername)
-				current = cache.GetString(vcName, "parents", *current)
-			}
-		}
-		utils.Reverse(paths)
-		folderpath := strings.Join(paths, "/")
-		//find tags
-		vitags := cache.FindTags(vcName, pem.Entity.Value)
-		if len(pem.Value) == 0 {
-			log.Printf("vcenter %s: no values returned in metrics!", vcName)
-		}
-		objType := strings.ToLower(pem.Entity.Type)
-		timeStamp := endTime.Unix()
-		// replace point in vcname
-		rvcname := vcName
-		if replacepoint {
-			rvcname = strings.Replace(rvcname, ".", "_", -1)
-		}
-		// prepare basic informaitons of point
-		point := backend.Point{
-			VCenter:      rvcname,
-			ObjectType:   objType,
-			ObjectName:   name,
-			Datastore:    datastore,
-			ESXi:         vmhost,
-			Cluster:      cluster,
-			Network:      network,
-			ResourcePool: resourcepool,
-			Folder:       folderpath,
-			ViTags:       vitags,
-			Timestamp:    timeStamp,
-		}
-		//send disk infos
-		diskInfos := cache.GetDiskInfos(vcName, "disks", pem.Entity.Value)
-		if diskInfos != nil {
-			for _, diskInfo := range *diskInfos {
-				// skip if no capacity
-				if diskInfo.Capacity == 0 {
-					continue
-				}
-				// format disk path
-				diskPath := strings.Replace(diskInfo.DiskPath, "\\", "/", -1)
-				// send free space
-				point.Group = "guestdisk"
-				point.Counter = "freespace"
-				point.Instance = diskPath
-				point.Rollup = "latest"
-				point.Value = diskInfo.FreeSpace
-				*channel <- point
-				// send capacity
-				point.Group = "guestdisk"
-				point.Counter = "capacity"
-				point.Instance = diskPath
-				point.Rollup = "latest"
-				point.Value = diskInfo.Capacity
-				*channel <- point
-				// send usage %
-				point.Group = "guestdisk"
-				point.Counter = "usage"
-				point.Instance = diskPath
-				point.Rollup = "latest"
-				point.Value = int64(10000 * (1 - (float64(diskInfo.FreeSpace) / float64(diskInfo.Capacity))))
-				*channel <- point
-=======
 		go ProcessMetric(cache, base.(*types.PerfEntityMetric), timeStamp, replacepoint, domain, vcName, channel)
 	}
 }
@@ -850,11 +551,10 @@
 			}
 			if !(strings.HasPrefix(*current, "folder-") || strings.HasPrefix(*current, "group-")) {
 				break
->>>>>>> 142f9059
 			}
 			foldername := cache.GetString(vcName, "names", *current)
 			if foldername == nil {
-				log.Println("Folder name not found for " + *current)
+        log.Printf("vcenter %s: folder name not found for %s", vcName, *current)
 				break
 			}
 			if *foldername == "vm" {
@@ -869,7 +569,7 @@
 	//find tags
 	vitags := cache.FindTags(vcName, pem.Entity.Value)
 	if len(pem.Value) == 0 {
-		log.Println("No values returned in query!")
+    log.Printf("vcenter %s: bo values returned in query!", vcName)
 	}
 	objType := strings.ToLower(pem.Entity.Type)
 	// replace point in vcname
@@ -975,8 +675,4 @@
 		point.Value = value
 		*channel <- point
 	}
-<<<<<<< HEAD
-	log.Printf("vcenter %s: got %d results with %d values", vcName, returncount, valuescount)
-=======
->>>>>>> 142f9059
 }